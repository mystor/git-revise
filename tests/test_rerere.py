--- conflicted
+++ resolved
@@ -7,11 +7,7 @@
 from .conftest import bash, changeline, main, editor_main, Editor
 
 
-<<<<<<< HEAD
-def history_with_two_conflicting_commits(autoUpdate: bool = False) -> None:
-=======
-def history_with_two_conflicting_commits(auto_update: bool = False):
->>>>>>> 6d1f24b8
+def history_with_two_conflicting_commits(auto_update: bool = False) -> None:
     bash(
         f"""
         git config rerere.enabled true
@@ -23,13 +19,8 @@
     )
 
 
-<<<<<<< HEAD
 def test_reuse_recorded_resolution(repo: Repository) -> None:
-    history_with_two_conflicting_commits(autoUpdate=True)
-=======
-def test_reuse_recorded_resolution(repo):
     history_with_two_conflicting_commits(auto_update=True)
->>>>>>> 6d1f24b8
 
     with editor_main(("-i", "HEAD~~"), input=b"y\ny\ny\ny\n") as ed:
         flip_last_two_commits(repo, ed)
@@ -66,13 +57,8 @@
             f.replace_dedent("resolved one\n")
 
 
-<<<<<<< HEAD
 def test_rerere_no_autoupdate(repo: Repository) -> None:
-    history_with_two_conflicting_commits(autoUpdate=False)
-=======
-def test_rerere_no_autoupdate(repo):
     history_with_two_conflicting_commits(auto_update=False)
->>>>>>> 6d1f24b8
 
     with editor_main(("-i", "HEAD~~"), input=b"y\ny\ny\ny\n") as ed:
         flip_last_two_commits(repo, ed)
@@ -165,13 +151,8 @@
     )
 
 
-<<<<<<< HEAD
 def test_replay_resolution_recorded_by_git(repo: Repository) -> None:
-    history_with_two_conflicting_commits(autoUpdate=True)
-=======
-def test_replay_resolution_recorded_by_git(repo):
     history_with_two_conflicting_commits(auto_update=True)
->>>>>>> 6d1f24b8
     # Switch the order of the last two commits, recording the conflict
     # resolution with Git itself.
     bash(
