# pylint: disable=not-context-manager

import os
from contextlib import contextmanager
import pytest
from gitrevise.utils import commit_range
from gitrevise.todo import StepKind, build_todos, autosquash_todos
from .conftest import bash, main, editor_main


<<<<<<< HEAD
@pytest.fixture
def basic_repo(repo: Repository) -> Repository:
=======
@pytest.fixture(name="basic_repo")
def fixture_basic_repo(repo):
>>>>>>> 6d1f24b8
    bash(
        """
        cat <<EOF >file1
        Hello, World!
        How are things?
        EOF
        git add file1
        git commit -m "commit1"

        cat <<EOF >file1
        Hello, World!
        Oops, gotta add a new line!
        How are things?
        EOF
        git add file1
        git commit -m "commit2"
        """
    )
    return repo


def fixup_helper(
    repo: Repository,
    flags: Sequence[str],
    target: str,
    message: Optional[str] = None,
) -> None:
    with fixup_helper_editor(repo=repo, flags=flags, target=target, message=message):
        pass


@contextmanager
def fixup_helper_editor(
    repo: Repository,
    flags: Sequence[str],
    target: str,
    message: Optional[str] = None,
) -> Generator[Editor, None, None]:
    old = repo.get_commit(target)
    assert old.persisted

    bash(
        """
        echo "extra line" >> file1
        git add file1
        """
    )

    with editor_main((*flags, target)) as ed:
        yield ed

    new = repo.get_commit(target)
    assert old != new, "commit was modified"
    assert old.parents() == new.parents(), "parents are unchanged"

    assert old.tree() != new.tree(), "tree is changed"

    if message is None:
        assert new.message == old.message, "message should not be changed"
    else:
        assert new.message == message.encode(), "message set correctly"

    assert new.persisted, "commit persisted to disk"
    assert new.author == old.author, "author is unchanged"
    assert new.committer == repo.default_committer, "committer is updated"


def test_fixup_head(basic_repo: Repository) -> None:
    fixup_helper(basic_repo, [], "HEAD")


def test_fixup_nonhead(basic_repo: Repository) -> None:
    fixup_helper(basic_repo, [], "HEAD~")


def test_fixup_head_msg(basic_repo: Repository) -> None:
    fixup_helper(
        basic_repo,
        ["-m", "fixup_head test", "-m", "another line"],
        "HEAD",
        "fixup_head test\n\nanother line\n",
    )


def test_fixup_nonhead_msg(basic_repo: Repository) -> None:
    fixup_helper(
        basic_repo,
        ["-m", "fixup_nonhead test", "-m", "another line"],
        "HEAD~",
        "fixup_nonhead test\n\nanother line\n",
    )


def test_fixup_head_editor(basic_repo: Repository) -> None:
    old = basic_repo.get_commit("HEAD")
    newmsg = "fixup_head_editor test\n\nanother line\n"

    with fixup_helper_editor(basic_repo, ["-e"], "HEAD", newmsg) as ed:
        with ed.next_file() as f:
            assert f.startswith(old.message)
            f.replace_dedent(newmsg)


def test_fixup_nonhead_editor(basic_repo: Repository) -> None:
    old = basic_repo.get_commit("HEAD~")
    newmsg = "fixup_nonhead_editor test\n\nanother line\n"

    with fixup_helper_editor(basic_repo, ["-e"], "HEAD~", newmsg) as ed:
        with ed.next_file() as f:
            assert f.startswith(old.message)
            f.replace_dedent(newmsg)


def test_fixup_nonhead_conflict(basic_repo: Repository) -> None:
    bash('echo "conflict" > file1')
    bash("git add file1")

    old = basic_repo.get_commit("HEAD~")
    assert old.persisted

    with editor_main(["HEAD~"], input=b"y\ny\ny\ny\n") as ed:
        with ed.next_file() as f:
            assert f.equals_dedent(
                f"""\
                <<<<<<< {os.sep}file1 (new parent): commit1
                Hello, World!
                How are things?
                =======
                conflict
                >>>>>>> {os.sep}file1 (current): <git index>
                """
            )
            f.replace_dedent("conflict1\n")

        with ed.next_file() as f:
            assert f.equals_dedent(
                f"""\
                <<<<<<< {os.sep}file1 (new parent): commit1
                conflict1
                =======
                Hello, World!
                Oops, gotta add a new line!
                How are things?
                >>>>>>> {os.sep}file1 (current): commit2
                """
            )
            f.replace_dedent("conflict2\n")

    new = basic_repo.get_commit("HEAD~")
    assert new.persisted
    assert new != old


def test_autosquash_nonhead(repo: Repository) -> None:
    bash(
        """
        echo "hello, world" > file1
        git add file1
        git commit -m "commit one"

        echo "second file" > file2
        git add file2
        git commit -m "commit two"

        echo "new line!" >> file1
        git add file1
        git commit -m "commit three"

        echo "extra line" >> file2
        git add file2
        git commit --fixup=HEAD~
        """
    )

    old = repo.get_commit("HEAD~~")
    assert old.persisted

    main(["--autosquash", str(old.parent().oid)])

    new = repo.get_commit("HEAD~")
    assert old != new, "commit was modified"
    assert old.parents() == new.parents(), "parents are unchanged"

    assert old.tree() != new.tree(), "tree is changed"

    assert new.message == old.message, "message should not be changed"

    assert new.persisted, "commit persisted to disk"
    assert new.author == old.author, "author is unchanged"
    assert new.committer == repo.default_committer, "committer is updated"

    file1 = new.tree().entries[b"file1"].blob().body
    assert file1 == b"hello, world\n"
    file2 = new.tree().entries[b"file2"].blob().body
    assert file2 == b"second file\nextra line\n"


def test_fixup_of_fixup(repo: Repository) -> None:
    bash(
        """
        echo "hello, world" > file1
        git add file1
        git commit -m "commit one"

        echo "second file" > file2
        git add file2
        git commit -m "commit two"

        echo "new line!" >> file1
        git add file1
        git commit -m "commit three"

        echo "extra line" >> file2
        git add file2
        git commit --fixup=HEAD~

        echo "even more" >> file2
        git add file2
        git commit --fixup=HEAD
        """
    )

    old = repo.get_commit("HEAD~~~")
    assert old.persisted

    main(["--autosquash", str(old.parent().oid)])

    new = repo.get_commit("HEAD~")
    assert old != new, "commit was modified"
    assert old.parents() == new.parents(), "parents are unchanged"

    assert old.tree() != new.tree(), "tree is changed"

    assert new.message == old.message, "message should not be changed"

    assert new.persisted, "commit persisted to disk"
    assert new.author == old.author, "author is unchanged"
    assert new.committer == repo.default_committer, "committer is updated"

    file1 = new.tree().entries[b"file1"].blob().body
    assert file1 == b"hello, world\n"
    file2 = new.tree().entries[b"file2"].blob().body
    assert file2 == b"second file\nextra line\neven more\n"


def test_fixup_by_id(repo: Repository) -> None:
    bash(
        """
        echo "hello, world" > file1
        git add file1
        git commit -m "commit one"

        echo "second file" > file2
        git add file2
        git commit -m "commit two"

        echo "new line!" >> file1
        git add file1
        git commit -m "commit three"

        echo "extra line" >> file2
        git add file2
        git commit -m "fixup! $(git rev-parse HEAD~)"
        """
    )

    old = repo.get_commit("HEAD~~")
    assert old.persisted

    main(["--autosquash", str(old.parent().oid)])

    new = repo.get_commit("HEAD~")
    assert old != new, "commit was modified"
    assert old.parents() == new.parents(), "parents are unchanged"

    assert old.tree() != new.tree(), "tree is changed"

    assert new.message == old.message, "message should not be changed"

    assert new.persisted, "commit persisted to disk"
    assert new.author == old.author, "author is unchanged"
    assert new.committer == repo.default_committer, "committer is updated"

    file1 = new.tree().entries[b"file1"].blob().body
    assert file1 == b"hello, world\n"
    file2 = new.tree().entries[b"file2"].blob().body
    assert file2 == b"second file\nextra line\n"


def test_fixup_order(repo: Repository) -> None:
    bash(
        """
        git commit --allow-empty -m 'old'
        git commit --allow-empty -m 'target commit'
        git commit --allow-empty -m 'first fixup'  --fixup=HEAD
        git commit --allow-empty -m 'second fixup' --fixup=HEAD~
        """
    )

    old = repo.get_commit("HEAD~3")
    assert old.persisted
    tip = repo.get_commit("HEAD")
    assert tip.persisted

    todos = build_todos(commit_range(old, tip), index=None)
    [target, first, second] = autosquash_todos(todos)

    assert b"target commit" in target.commit.message
    assert b"first fixup" in first.commit.message
    assert b"second fixup" in second.commit.message


def test_fixup_order_transitive(repo: Repository) -> None:
    bash(
        """
        git commit --allow-empty -m 'old'
        git commit --allow-empty -m 'target commit'
        git commit --allow-empty -m '1.0' --fixup=HEAD
        git commit --allow-empty -m '1.1' --fixup=HEAD
        git commit --allow-empty -m '2.0' --fixup=HEAD~2
        """
    )

    old = repo.get_commit("HEAD~4")
    assert old.persisted
    tip = repo.get_commit("HEAD")
    assert tip.persisted

    todos = build_todos(commit_range(old, tip), index=None)
    [target, a, b, c] = autosquash_todos(todos)  # pylint: disable=invalid-name

    assert b"target commit" in target.commit.message
    assert b"1.0" in a.commit.message
    assert b"1.1" in b.commit.message
    assert b"2.0" in c.commit.message


def test_fixup_order_cycle(repo: Repository) -> None:
    bash(
        """
        git commit --allow-empty -m 'old'
        git commit --allow-empty -m 'fixup! fixup!' # Cannot fixup self.
        git commit --allow-empty -m 'fixup! future commit' # Cannot fixup future commit.
        git commit --allow-empty -m 'future commit'
        """
    )

    old = repo.get_commit("HEAD~3")
    assert old.persisted
    tip = repo.get_commit("HEAD")
    assert tip.persisted

    todos = build_todos(commit_range(old, tip), index=None)

    new_todos = autosquash_todos(todos)
    assert len(new_todos) == 3
    assert all(step.kind == StepKind.PICK for step in new_todos)


def test_autosquash_multiline_summary(repo: Repository) -> None:
    bash(
        """
        git commit --allow-empty -m 'initial commit'
        git commit --allow-empty -m 'multi
        line
        summary

        body goes here
        '

        echo >file
        git add file
        git commit --fixup=HEAD
        """
    )

    old = repo.get_commit("HEAD~")
    assert old.persisted

    main(["--autosquash"])

    new = repo.get_commit("HEAD")
    assert old != new, "commit was modified"
    assert old.parents() == new.parents(), "parents are unchanged"<|MERGE_RESOLUTION|>--- conflicted
+++ resolved
@@ -2,19 +2,20 @@
 
 import os
 from contextlib import contextmanager
+from typing import (
+    Generator,
+    Optional,
+    Sequence,
+)
 import pytest
+from gitrevise.odb import Repository
 from gitrevise.utils import commit_range
 from gitrevise.todo import StepKind, build_todos, autosquash_todos
-from .conftest import bash, main, editor_main
-
-
-<<<<<<< HEAD
-@pytest.fixture
-def basic_repo(repo: Repository) -> Repository:
-=======
+from .conftest import bash, main, editor_main, Editor
+
+
 @pytest.fixture(name="basic_repo")
-def fixture_basic_repo(repo):
->>>>>>> 6d1f24b8
+def fixture_basic_repo(repo: Repository) -> Repository:
     bash(
         """
         cat <<EOF >file1
