--- conflicted
+++ resolved
@@ -2,13 +2,10 @@
 
 ## vNEXT
 
-<<<<<<< HEAD
-* Fix handling of multiline commit subjects (#86)
-=======
 * Add support for `git-rerere`, to record and replay conflict resolutions (#75)
 * Fix autosquash order of multiple fixup commits with the same target (#72)
 * Use `GIT_SEQUENCE_EDITOR` instead of `SEQUENCE_EDITOR` (#71)
->>>>>>> 7de7201d
+* Fix handling of multiline commit subjects (#86)
 
 ## v0.6.0
 
