# Changelog

## vNEXT

* Add support for `git-rerere`, to record and replay conflict resolutions (#75)
* Fix autosquash order of multiple fixup commits with the same target (#72)
* Use `GIT_SEQUENCE_EDITOR` instead of `SEQUENCE_EDITOR` (#71)
* Fix handling of multiline commit subjects (#86)
<<<<<<< HEAD
* Add support for `commit.gpgSign` (#46)
=======
* Add support for interactively revising or autosquashing the root commit via `--root`
>>>>>>> dc98b17b

## v0.6.0

* Fixed handling of fixup-of-fixup commits (#58)
* Added support for `git add`'s `--patch` flag (#61)
* Manpage is now installed in `share/man/man1` instead of `man/man1` (#62)
* Which patch failed to apply is now included in the conflict editor (#53)
* Trailing whitespaces are no longer generated for empty comment lines (#50)
* Use `sequence.editor` when editing `revise-todo` (#60)

## v0.5.1

* Support non-ASCII branchnames. (#48)
* LICENSE included in PyPi package. (#44)

## v0.5.0

* Invoke `GIT_EDITOR` correctly when it includes quotes.
* Use `sh` instead of `bash` to run `GIT_EDITOR`.
* Added support for the `core.commentChar` config option.
* Added the `revise.autoSquash` config option to imply `--autosquash` by
  default.
* Added support for unambiguous abbreviated refs.

## v0.4.2

* Fixes a bug where the tempdir path is set incorrectly when run from a
  subdirectory.

## v0.4.1

* Improved the performance and UX for the `cut` command.

## v0.4.0

* Support for combining `--interactive` and `--edit` commands to perform bulk
  commit message editing during interactive mode.
* No longer eagerly parses author/committer signatures, avoiding crashes when
  encountering broken signatures.<|MERGE_RESOLUTION|>--- conflicted
+++ resolved
@@ -6,11 +6,8 @@
 * Fix autosquash order of multiple fixup commits with the same target (#72)
 * Use `GIT_SEQUENCE_EDITOR` instead of `SEQUENCE_EDITOR` (#71)
 * Fix handling of multiline commit subjects (#86)
-<<<<<<< HEAD
+* Add support for interactively revising or autosquashing the root commit via `--root`
 * Add support for `commit.gpgSign` (#46)
-=======
-* Add support for interactively revising or autosquashing the root commit via `--root`
->>>>>>> dc98b17b
 
 ## v0.6.0
 
