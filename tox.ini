--- conflicted
+++ resolved
@@ -36,12 +36,8 @@
 basepython = python3.10
 deps =
     {[testenv]deps}
-<<<<<<< HEAD
-    isort >= 5.0
-    pylint >= 2.4
-=======
+    isort ~= 5.10.1
     pylint ~= 2.14.5
->>>>>>> 60a2f4ab
 
 [testenv:format]
 description = validate formatting
